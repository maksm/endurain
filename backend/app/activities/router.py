import os
<<<<<<< HEAD
import glob
import calendar

from typing import Annotated, Callable

=======
from datetime import date, datetime, timedelta, timezone
from typing import Annotated, Callable

import activities.crud as activities_crud
import activities.dependencies as activities_dependencies
import activities.schema as activities_schema
import activities.utils as activities_utils
import core.database as core_database
import core.dependencies as core_dependencies
import core.logger as core_logger
import gears.dependencies as gears_dependencies
import session.security as session_security
import users.dependencies as users_dependencies
>>>>>>> b6a3cd52
from fastapi import (
    APIRouter,
    Depends,
    HTTPException,
<<<<<<< HEAD
=======
    Security,
    Query,
    UploadFile,
>>>>>>> b6a3cd52
    status,
    UploadFile,
    Security,
    BackgroundTasks,
)
from sqlalchemy.orm import Session
from datetime import datetime, timedelta, timezone

import activities.schema as activities_schema
import activities.utils as activities_utils
import activities.crud as activities_crud
import activities.dependencies as activities_dependencies

import session.security as session_security

import gears.dependencies as gears_dependencies

import garmin.activity_utils as garmin_activity_utils

import users.dependencies as users_dependencies

import strava.activity_utils as strava_activity_utils

import core.logger as core_logger

import core.database as core_database
import core.dependencies as core_dependencies

# Define the API router
router = APIRouter()


@router.get(
    "/user/{user_id}/week/{week_number}",
    response_model=list[activities_schema.Activity] | None,
)
async def read_activities_user_activities_week(
    user_id: int,
    validate_user_id: Annotated[Callable, Depends(users_dependencies.validate_user_id)],
    week_number: int,
    validate_week_number: Annotated[
        Callable, Depends(activities_dependencies.validate_week_number)
    ],
    check_scopes: Annotated[
        Callable, Security(session_security.check_scopes, scopes=["activities:read"])
    ],
    token_user_id: Annotated[
        int,
        Depends(session_security.get_user_id_from_access_token),
    ],
    db: Annotated[
        Session,
        Depends(core_database.get_db),
    ],
):
    # Calculate the start of the requested week
    today = datetime.now(timezone.utc)
    start_of_week = today - timedelta(days=(today.weekday() + 7 * week_number))
    end_of_week = start_of_week + timedelta(days=6)

    if user_id == token_user_id:
        # Get all user activities for the requested week if the user is the owner of the token
        activities = activities_crud.get_user_activities_per_timeframe(
            user_id, start_of_week, end_of_week, db
        )
    else:
        # Get user following activities for the requested week if the user is not the owner of the token
        activities = activities_crud.get_user_following_activities_per_timeframe(
            user_id, start_of_week, end_of_week, db
        )

    # Check if activities is None
    if activities is None:
        # Return None if activities is None
        return None

    # Return the activities
    return activities


@router.get(
    "/user/{user_id}/thisweek/distances",
    response_model=activities_schema.ActivityDistances | None,
)
async def read_activities_user_activities_this_week_distances(
    user_id: int,
    validate_user_id: Annotated[Callable, Depends(users_dependencies.validate_user_id)],
    check_scopes: Annotated[
        Callable, Security(session_security.check_scopes, scopes=["activities:read"])
    ],
    token_user_id: Annotated[
        int,
        Depends(session_security.get_user_id_from_access_token),
    ],
    db: Annotated[
        Session,
        Depends(core_database.get_db),
    ],
):
    # Calculate the start of the current week
    today = datetime.now(timezone.utc)
    start_of_week = today - timedelta(days=today.weekday())
    end_of_week = start_of_week + timedelta(days=6)

    if user_id == token_user_id:
        # Get all user activities for the requested week if the user is the owner of the token
        activities = activities_crud.get_user_activities_per_timeframe(
            user_id, start_of_week, end_of_week, db
        )
    else:
        # Get user following activities for the requested week if the user is not the owner of the token
        activities = activities_crud.get_user_following_activities_per_timeframe(
            user_id, start_of_week, end_of_week, db
        )

    # Return the activities distances for this week
    return activities_utils.calculate_activity_distances(activities)


@router.get(
    "/user/{user_id}/thismonth/distances",
    response_model=activities_schema.ActivityDistances | None,
)
async def read_activities_user_activities_this_month_distances(
    user_id: int,
    validate_user_id: Annotated[Callable, Depends(users_dependencies.validate_user_id)],
    check_scopes: Annotated[
        Callable, Security(session_security.check_scopes, scopes=["activities:read"])
    ],
    token_user_id: Annotated[
        int,
        Depends(session_security.get_user_id_from_access_token),
    ],
    db: Annotated[
        Session,
        Depends(core_database.get_db),
    ],
):
    # Calculate the start of the current month
    today = datetime.now(timezone.utc)
    start_of_month = today.replace(day=1)
    end_of_month = start_of_month.replace(
        day=calendar.monthrange(today.year, today.month)[1]
    )

    if user_id == token_user_id:
        # Get all user activities for the requested month if the user is the owner of the token
        activities = activities_crud.get_user_activities_per_timeframe(
            user_id, start_of_month, end_of_month, db
        )
    else:
        # Get user following activities for the requested month if the user is not the owner of the token
        activities = activities_crud.get_user_following_activities_per_timeframe(
            user_id, start_of_month, end_of_month, db
        )

    # Return the activities distances for this month
    return activities_utils.calculate_activity_distances(activities)


@router.get(
    "/user/{user_id}/thismonth/number",
    response_model=int,
)
async def read_activities_user_activities_this_month_number(
    user_id: int,
    validate_user_id: Annotated[Callable, Depends(users_dependencies.validate_user_id)],
    check_scopes: Annotated[
        Callable, Security(session_security.check_scopes, scopes=["activities:read"])
    ],
    token_user_id: Annotated[
        Callable,
        Depends(session_security.get_user_id_from_access_token),
    ],
    db: Annotated[
        Session,
        Depends(core_database.get_db),
    ],
):
    # Calculate the start of the current month
    today = datetime.now(timezone.utc)
    start_of_month = today.replace(day=1)
    end_of_month = start_of_month.replace(
        day=calendar.monthrange(today.year, today.month)[1]
    )

    if user_id == token_user_id:
        # Get all user activities for the requested month if the user is the owner of the token
        activities = activities_crud.get_user_activities_per_timeframe(
            user_id, start_of_month, end_of_month, db
        )
    else:
        # Get user following activities for the requested month if the user is not the owner of the token
        activities = activities_crud.get_user_following_activities_per_timeframe(
            user_id, start_of_month, end_of_month, db
        )

    # Check if activities is None and return 0 if it is
    if activities is None:
        return 0

    # Return the number of activities
    return len(activities)


@router.get(
    "/user/gear/{gear_id}",
    response_model=list[activities_schema.Activity] | None,
)
async def read_activities_gear_activities(
    gear_id: int,
    validate_gear_id: Annotated[Callable, Depends(gears_dependencies.validate_gear_id)],
    check_scopes: Annotated[
        Callable, Security(session_security.check_scopes, scopes=["activities:read"])
    ],
    token_user_id: Annotated[
        Callable,
        Depends(session_security.get_user_id_from_access_token),
    ],
    db: Annotated[
        Session,
        Depends(core_database.get_db),
    ],
):
    # Get the activities for the gear
    return activities_crud.get_user_activities_by_gear_id_and_user_id(
        token_user_id, gear_id, db
    )


@router.get(
    "/number",
    response_model=int,
)
async def read_activities_user_activities_number(
    check_scopes: Annotated[
        Callable, Security(session_security.check_scopes, scopes=["activities:read"])
    ],
    token_user_id: Annotated[
        int,
        Depends(session_security.get_user_id_from_access_token),
    ],
    db: Annotated[
        Session,
        Depends(core_database.get_db),
    ],
    # Added dependencies for optional query parameters
    validate_activity_type: Annotated[
        Callable, Depends(activities_dependencies.validate_activity_type)
    ],
    # Added optional filter query parameters
    activity_type: int | None = Query(None, alias="type"),
    start_date: date | None = Query(None),
    end_date: date | None = Query(None),
    name_search: str | None = Query(None),
):
    # Get the number of activities for the user
    activities = activities_crud.get_user_activities(
        user_id=token_user_id,
        db=db,
        activity_type=activity_type,
        start_date=start_date,
        end_date=end_date,
        name_search=name_search,
    )

    # Check if activities is None and return 0 if it is
    if activities is None:
        return 0

    # Return the number of activities
    return len(activities)


@router.get(
<<<<<<< HEAD
=======
    "/types",
    response_model=dict | None,
)
async def read_activities_types(
    check_scopes: Annotated[
        Callable, Security(session_security.check_scopes, scopes=["activities:read"])
    ],
    token_user_id: Annotated[
        int,
        Depends(session_security.get_user_id_from_access_token),
    ],
    db: Annotated[
        Session,
        Depends(core_database.get_db),
    ],
):
    return activities_crud.get_distinct_activity_types_for_user(token_user_id, db)


@router.get(
>>>>>>> b6a3cd52
    "/user/{user_id}/page_number/{page_number}/num_records/{num_records}",
    response_model=list[activities_schema.Activity] | None,
)
async def read_activities_user_activities_pagination(
    user_id: int,
    validate_user_id: Annotated[Callable, Depends(users_dependencies.validate_user_id)],
    page_number: int,
    num_records: int,
    validate_pagination_values: Annotated[
        Callable, Depends(core_dependencies.validate_pagination_values)
    ],
    check_scopes: Annotated[
        Callable, Security(session_security.check_scopes, scopes=["activities:read"])
    ],
    db: Annotated[
        Session,
        Depends(core_database.get_db),
    ],
<<<<<<< HEAD
):
    # Get the activities for the user with pagination
    activities = activities_crud.get_user_activities_with_pagination(
        user_id, db, page_number, num_records
    )

    # Check if activities is None and return None if it is
    if activities is None:
        return None

    # Return activities
    return activities

=======
    # Added dependencies for optional query parameters
    validate_activity_type: Annotated[
        Callable, Depends(activities_dependencies.validate_activity_type)
    ],
    validate_sort_by: Annotated[
        Callable, Depends(activities_dependencies.validate_sort_by)
    ],
    validate_sort_order: Annotated[
        Callable, Depends(activities_dependencies.validate_sort_order)
    ],
    # Added optional filter query parameters
    activity_type: int | None = Query(None, alias="type"),
    start_date: date | None = Query(None),
    end_date: date | None = Query(None),
    name_search: str | None = Query(None),
    sort_by: str | None = Query(None),
    sort_order: str | None = Query(None),
):
    # Get and return the activities for the user with pagination and filters
    return activities_crud.get_user_activities_with_pagination(
        user_id=user_id,
        db=db,
        page_number=page_number,
        num_records=num_records,
        activity_type=activity_type,
        start_date=start_date,
        end_date=end_date,
        name_search=name_search,
        sort_by=sort_by,
        sort_order=sort_order,
    )

>>>>>>> b6a3cd52

@router.get(
    "/user/{user_id}/followed/page_number/{page_number}/num_records/{num_records}",
    response_model=list[activities_schema.Activity] | None,
)
async def read_activities_followed_user_activities_pagination(
    user_id: int,
    validate_user_id: Annotated[Callable, Depends(users_dependencies.validate_user_id)],
    page_number: int,
    num_records: int,
    validate_pagination_values: Annotated[
        Callable, Depends(core_dependencies.validate_pagination_values)
    ],
    check_scopes: Annotated[
        Callable, Security(session_security.check_scopes, scopes=["activities:read"])
    ],
    db: Annotated[
        Session,
        Depends(core_database.get_db),
    ],
):
    # Get the activities for the following users with pagination
    return activities_crud.get_user_following_activities_with_pagination(
        user_id, page_number, num_records, db
    )


@router.get(
    "/user/{user_id}/followed/number",
    response_model=int,
)
async def read_activities_followed_user_activities_number(
    user_id: int,
    validate_user_id: Annotated[Callable, Depends(users_dependencies.validate_user_id)],
    check_scopes: Annotated[
        Callable, Security(session_security.check_scopes, scopes=["activities:read"])
    ],
    db: Annotated[
        Session,
        Depends(core_database.get_db),
    ],
):
    # Get the number of activities for the following users
    activities = activities_crud.get_user_following_activities(user_id, db)

    # Check if activities is None and return 0 if it is
    if activities is None:
        return 0

    # Return the number of activities
    return len(activities)


@router.get(
    "/refresh",
    response_model=list[activities_schema.Activity] | None,
)
async def read_activities_user_activities_refresh(
    check_scopes: Annotated[
        Callable, Security(session_security.check_scopes, scopes=["activities:read"])
    ],
    token_user_id: Annotated[
        int,
        Depends(session_security.get_user_id_from_access_token),
    ],
    db: Annotated[
        Session,
        Depends(core_database.get_db),
    ],
):
    # Set the activities to empty list
    activities = []

    # Get the strava activities for the user for the last 24h
    strava_activities = strava_activity_utils.get_user_strava_activities_by_days(
        (datetime.now(timezone.utc) - timedelta(days=1)).strftime("%Y-%m-%dT%H:%M:%S"),
        token_user_id,
        db,
    )

    # Get the garmin activities for the user for the last 24h
    garmin_activities = garmin_activity_utils.get_user_garminconnect_activities_by_days(
        (datetime.now(timezone.utc) - timedelta(days=1)).strftime("%Y-%m-%dT%H:%M:%S"),
        token_user_id,
        db,
    )

    # Extend the activities to the list
    if strava_activities is not None:
        activities.extend(strava_activities)
    
    if garmin_activities is not None:
        activities.extend(garmin_activities)

    # Check if activities is None and return None if it is
    if activities is None:
        return None

    # Return the activities
    return activities


@router.get(
    "/{activity_id}",
    response_model=activities_schema.Activity | None,
)
async def read_activities_activity_from_id(
    activity_id: int,
    validate_activity_id: Annotated[
        Callable, Depends(activities_dependencies.validate_activity_id)
    ],
    check_scopes: Annotated[
        Callable, Security(session_security.check_scopes, scopes=["activities:read"])
    ],
    token_user_id: Annotated[
        int,
        Depends(session_security.get_user_id_from_access_token),
    ],
    db: Annotated[
        Session,
        Depends(core_database.get_db),
    ],
):
    # Get the activity from the database and return it
    return activities_crud.get_activity_by_id_from_user_id_or_has_visibility(
        activity_id, token_user_id, db
    )


@router.get(
    "/name/contains/{name}",
    response_model=list[activities_schema.Activity] | None,
)
async def read_activities_contain_name(
    name: str,
    check_scopes: Annotated[
        Callable, Security(session_security.check_scopes, scopes=["activities:read"])
    ],
    token_user_id: Annotated[
        int,
        Depends(session_security.get_user_id_from_access_token),
    ],
    db: Annotated[
        Session,
        Depends(core_database.get_db),
    ],
):
    # Get the activities from the database by name
    return activities_crud.get_activities_if_contains_name(name, token_user_id, db)


@router.post(
    "/create/upload",
    status_code=201,
    response_model=list[activities_schema.Activity],
)
async def create_activity_with_uploaded_file(
    token_user_id: Annotated[
        int,
        Depends(session_security.get_user_id_from_access_token),
    ],
    file: UploadFile,
    check_scopes: Annotated[
        Callable, Security(session_security.check_scopes, scopes=["activities:write"])
    ],
    db: Annotated[
        Session,
        Depends(core_database.get_db),
    ],
):
    try:
        # Return activity/activities
        return activities_utils.parse_and_store_activity_from_uploaded_file(
            token_user_id, file, db
        )
    except Exception as err:
        # Log the exception
        core_logger.print_to_log(
            f"Error in create_activity_with_uploaded_file: {err}", "error", exc=err
        )

        # Raise an HTTPException with a 500 Internal Server Error status code
        raise err


@router.post(
    "/create/bulkimport",
)
async def create_activity_with_bulk_import(
    token_user_id: Annotated[
        int,
        Depends(session_security.get_user_id_from_access_token),
    ],
    check_scopes: Annotated[
        Callable, Security(session_security.check_scopes, scopes=["activities:write"])
    ],
    db: Annotated[
        Session,
        Depends(core_database.get_db),
    ],
    background_tasks: BackgroundTasks,
):
    try:
        # Ensure the 'bulk_import' directory exists
        bulk_import_dir = "files/bulk_import"
        os.makedirs(bulk_import_dir, exist_ok=True)

        # Iterate over each file in the 'bulk_import' directory
        for filename in os.listdir(bulk_import_dir):
            file_path = os.path.join(bulk_import_dir, filename)

            if os.path.isfile(file_path):
                # Log the file being processed
                core_logger.print_to_log_and_console(f"Processing file: {file_path}")
                # Parse and store the activity
                background_tasks.add_task(
                    activities_utils.parse_and_store_activity_from_file,
                    token_user_id,
                    file_path,
                    db,
                )

        # Return a success message
        return {"Bulk import initiated. Processing files in the background."}
    except Exception as err:
        # Log the exception
        core_logger.print_to_log(
            f"Error in create_activity_with_bulk_import: {err}", "error"
        )
        # Raise an HTTPException with a 500 Internal Server Error status code
        raise HTTPException(
            status_code=status.HTTP_500_INTERNAL_SERVER_ERROR,
            detail="Internal Server Error",
        ) from err


@router.put(
    "/edit",
)
async def edit_activity(
    token_user_id: Annotated[
        int,
        Depends(session_security.get_user_id_from_access_token),
    ],
    activity_attributes: activities_schema.ActivityEdit,
    check_scopes: Annotated[
        Callable, Security(session_security.check_scopes, scopes=["activities:write"])
    ],
    db: Annotated[
        Session,
        Depends(core_database.get_db),
    ],
):
    # Update the activity in the database
    activities_crud.edit_activity(token_user_id, activity_attributes, db)

    # Return success message
    return {f"Activity ID {activity_attributes.id} updated successfully"}


@router.put(
    "/visibility/{visibility}",
)
async def edit_activity(
    visibility: int,
    validate_visibility: Annotated[
        Callable, Depends(activities_dependencies.validate_visibility)
    ],
    token_user_id: Annotated[
        int,
        Depends(session_security.get_user_id_from_access_token),
    ],
    check_scopes: Annotated[
        Callable, Security(session_security.check_scopes, scopes=["activities:write"])
    ],
    db: Annotated[
        Session,
        Depends(core_database.get_db),
    ],
):
    # Update the activities in the database
    activities_crud.edit_user_activities_visibility(token_user_id, visibility, db)

    # Return success message
    return {f"Visibility change to {visibility} for all user activities"}


@router.delete(
    "/{activity_id}/delete",
)
async def delete_activity(
    activity_id: int,
    validate_activity_id: Annotated[
        Callable, Depends(activities_dependencies.validate_activity_id)
    ],
    check_scopes: Annotated[
        Callable, Security(session_security.check_scopes, scopes=["activities:write"])
    ],
    token_user_id: Annotated[
        int,
        Depends(session_security.get_user_id_from_access_token),
    ],
    db: Annotated[
        Session,
        Depends(core_database.get_db),
    ],
):
    # Get the activity by id from user id
    activity = activities_crud.get_activity_by_id_from_user_id(
        activity_id, token_user_id, db
    )

    # Check if activity is None and raise an HTTPException with a 404 Not Found status code if it is
    if activity is None:
        raise HTTPException(
            status_code=status.HTTP_404_NOT_FOUND,
            detail=f"Activity ID {activity_id} for user {token_user_id} not found",
        )

    # Delete the activity
    activities_crud.delete_activity(activity_id, db)

    # Define the search pattern using the file ID (e.g., '1.*')
    pattern = f"files/processed/{activity_id}.*"

    # Use glob to find files that match the pattern
    files_to_delete = glob.glob(pattern)

    # Delete each matching file
    for file in files_to_delete:
        try:
            os.remove(file)
        except FileNotFoundError as err:
            # Log the exception
            core_logger.print_to_log(f"File not found {file}: {err}", "error", exc=err)
        except Exception as err:
            # Log the exception
            core_logger.print_to_log(
                f"Error deleting file {file}: {err}", "error", exc=err
            )

    # Return success message
    return {"detail": f"Activity {activity_id} deleted successfully"}<|MERGE_RESOLUTION|>--- conflicted
+++ resolved
@@ -1,11 +1,6 @@
+import calendar
+import glob
 import os
-<<<<<<< HEAD
-import glob
-import calendar
-
-from typing import Annotated, Callable
-
-=======
 from datetime import date, datetime, timedelta, timezone
 from typing import Annotated, Callable
 
@@ -19,44 +14,17 @@
 import gears.dependencies as gears_dependencies
 import session.security as session_security
 import users.dependencies as users_dependencies
->>>>>>> b6a3cd52
 from fastapi import (
     APIRouter,
+    BackgroundTasks,
     Depends,
     HTTPException,
-<<<<<<< HEAD
-=======
     Security,
     Query,
     UploadFile,
->>>>>>> b6a3cd52
     status,
-    UploadFile,
-    Security,
-    BackgroundTasks,
 )
 from sqlalchemy.orm import Session
-from datetime import datetime, timedelta, timezone
-
-import activities.schema as activities_schema
-import activities.utils as activities_utils
-import activities.crud as activities_crud
-import activities.dependencies as activities_dependencies
-
-import session.security as session_security
-
-import gears.dependencies as gears_dependencies
-
-import garmin.activity_utils as garmin_activity_utils
-
-import users.dependencies as users_dependencies
-
-import strava.activity_utils as strava_activity_utils
-
-import core.logger as core_logger
-
-import core.database as core_database
-import core.dependencies as core_dependencies
 
 # Define the API router
 router = APIRouter()
@@ -185,6 +153,10 @@
         activities = activities_crud.get_user_following_activities_per_timeframe(
             user_id, start_of_month, end_of_month, db
         )
+
+    # if activities is None:
+    # Return None if activities is None
+    #    return None
 
     # Return the activities distances for this month
     return activities_utils.calculate_activity_distances(activities)
@@ -305,8 +277,6 @@
 
 
 @router.get(
-<<<<<<< HEAD
-=======
     "/types",
     response_model=dict | None,
 )
@@ -327,7 +297,6 @@
 
 
 @router.get(
->>>>>>> b6a3cd52
     "/user/{user_id}/page_number/{page_number}/num_records/{num_records}",
     response_model=list[activities_schema.Activity] | None,
 )
@@ -346,21 +315,6 @@
         Session,
         Depends(core_database.get_db),
     ],
-<<<<<<< HEAD
-):
-    # Get the activities for the user with pagination
-    activities = activities_crud.get_user_activities_with_pagination(
-        user_id, db, page_number, num_records
-    )
-
-    # Check if activities is None and return None if it is
-    if activities is None:
-        return None
-
-    # Return activities
-    return activities
-
-=======
     # Added dependencies for optional query parameters
     validate_activity_type: Annotated[
         Callable, Depends(activities_dependencies.validate_activity_type)
@@ -393,11 +347,11 @@
         sort_order=sort_order,
     )
 
->>>>>>> b6a3cd52
 
 @router.get(
     "/user/{user_id}/followed/page_number/{page_number}/num_records/{num_records}",
-    response_model=list[activities_schema.Activity] | None,
+    response_model=list[activities_schema.Activity]
+    | None,  # Keep old response model for now
 )
 async def read_activities_followed_user_activities_pagination(
     user_id: int,
@@ -445,55 +399,6 @@
 
     # Return the number of activities
     return len(activities)
-
-
-@router.get(
-    "/refresh",
-    response_model=list[activities_schema.Activity] | None,
-)
-async def read_activities_user_activities_refresh(
-    check_scopes: Annotated[
-        Callable, Security(session_security.check_scopes, scopes=["activities:read"])
-    ],
-    token_user_id: Annotated[
-        int,
-        Depends(session_security.get_user_id_from_access_token),
-    ],
-    db: Annotated[
-        Session,
-        Depends(core_database.get_db),
-    ],
-):
-    # Set the activities to empty list
-    activities = []
-
-    # Get the strava activities for the user for the last 24h
-    strava_activities = strava_activity_utils.get_user_strava_activities_by_days(
-        (datetime.now(timezone.utc) - timedelta(days=1)).strftime("%Y-%m-%dT%H:%M:%S"),
-        token_user_id,
-        db,
-    )
-
-    # Get the garmin activities for the user for the last 24h
-    garmin_activities = garmin_activity_utils.get_user_garminconnect_activities_by_days(
-        (datetime.now(timezone.utc) - timedelta(days=1)).strftime("%Y-%m-%dT%H:%M:%S"),
-        token_user_id,
-        db,
-    )
-
-    # Extend the activities to the list
-    if strava_activities is not None:
-        activities.extend(strava_activities)
-    
-    if garmin_activities is not None:
-        activities.extend(garmin_activities)
-
-    # Check if activities is None and return None if it is
-    if activities is None:
-        return None
-
-    # Return the activities
-    return activities
 
 
 @router.get(
