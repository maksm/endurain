--- conflicted
+++ resolved
@@ -1,5 +1,5 @@
 <template>
-	<div class="row">
+	<div class="row row-gap-3">
 		<!-- sidebar zone -->
 		<div class="col-lg-3 col-md-12">
 			<div class="sticky-sidebar">
@@ -25,19 +25,10 @@
 					<UserDistanceStatsComponent :thisWeekDistances="thisWeekDistances" :thisMonthDistances="thisMonthDistances" v-else />
 				</div>
 
-				<!-- add activity and refresh buttons -->
-				<div class="row mb-3">
-					<div class="col">
-						<a class="w-100 btn btn-primary shadow-sm" href="#" role="button" data-bs-toggle="modal" data-bs-target="#addActivityModal">
-							{{ $t("homeView.buttonAddActivity") }}
-						</a>
-					</div>
-					<div class="col-4" v-if="authStore.user.is_strava_linked == 1 || authStore.user.is_garminconnect_linked == 1">
-						<a class="w-100 btn btn-primary shadow-sm" href="#" role="button" @click="refreshActivities">
-							<font-awesome-icon :icon="['fas', 'arrows-rotate']" />
-						</a>
-					</div>
-				</div>
+				<!-- add activity button -->
+				<a class="w-100 btn btn-primary shadow-sm" href="#" role="button" data-bs-toggle="modal" data-bs-target="#addActivityModal">
+					{{ $t("homeView.buttonAddActivity") }}
+				</a>
 			</div>
 
 			<!-- Modal add actvity -->
@@ -271,43 +262,6 @@
 			}
 		};
 
-		async function refreshActivities() {
-			// Set the loading message
-			const notification = push.promise(t("homeView.refreshingActivities"));
-
-			try {
-				console.log("Refreshing activities");
-				// Get the user activities
-				const newActivities = await activities.getActivityRefresh();
-
-				// If userActivities is not defined, do it
-				if (!userActivities.value) {
-					userActivities.value = [];
-				}
-
-				// Iterate over the new activities and add them to the user activities
-				if (newActivities) {
-					for (const newActivity of newActivities) {
-						userActivities.value.unshift(newActivity);
-					}
-				}
-
-				// Set the success message
-				notification.resolve(t("homeView.successActivitiesRefreshed"));
-
-				// Fetch the user stats
-				fetchUserStars();
-				
-				// Set the user number of activities
-				console.log(userNumberOfActivities.value);
-				userNumberOfActivities.value += newActivities.length; 
-				console.log(userNumberOfActivities.value);
-			} catch (error) {
-				// Set the error message
-				notification.reject(`${error}`);
-			}
-		}
-
 		onMounted(async () => {
 			if (route.query.activityFound === "false") {
 				// Set the activityFound value to false and show the error alert.
@@ -331,25 +285,18 @@
 
 				// Fetch the user activities and user activities number
 				userNumberOfActivities.value =
-<<<<<<< HEAD
-					await activities.getUserNumberOfActivities(authStore.user.id);
-=======
 					await activities.getUserNumberOfActivities();
 
 				// Fetch the initial user activities response (contains activities array and total_count)
->>>>>>> b6a3cd52
 				userActivities.value = await activities.getUserActivitiesWithPagination(
 					authStore.user.id,
 					pageNumberUserActivities.value,
 					numRecords,
 				);
-<<<<<<< HEAD
-=======
-
->>>>>>> b6a3cd52
+
 				//followedUserActivities.value = await activities.getUserFollowersActivitiesWithPagination(authStore.user.id, pageNumberUserActivities, numRecords);
 
-				// If the number of activities is greater than the page number times the number of records, there are no more activities
+				// Use the total_count from the response to check if there are more activities
 				if (
 					pageNumberUserActivities.value * numRecords >=
 					userNumberOfActivities.value
@@ -379,7 +326,6 @@
 			followedUserActivities,
 			submitUploadFileForm,
 			t,
-			refreshActivities
 		};
 	},
 };
