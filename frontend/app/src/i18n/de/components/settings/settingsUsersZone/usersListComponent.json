--- conflicted
+++ resolved
@@ -9,14 +9,7 @@
     "userEditErrorMessage": "Fehler beim Bearbeiten des Benutzers",
     "modalDeleteUserTitle": "Benutzer löschen",
     "modalDeleteUserBody": "Sicher, dass du Benutzer löschen möchtest ",
-<<<<<<< HEAD
-    "userDeleteSuccessMessage": "Benutzer wurde erfolgreich gelöscht",
-    "userDeleteErrorMessage": "Fehler beim Löschen des Benutzers",
-    "userPhotoDeleteSuccessMessage": "Foto erfolgreich gelöscht",
-    "userPhotoDeleteErrorMessage": "Fehler beim Löschen des Fotos"
-=======
     "userListUserSessionsTitle": "User sessions",
     "userSessionDeleteSuccessMessage": "Session deleted successfully",
     "userSessionDeleteErrorMessage": "Error deleting session"
->>>>>>> 6cbda2fb
 }